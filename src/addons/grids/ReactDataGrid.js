const React                 = require('react');
const ReactDOM = require('react-dom');
const BaseGrid              = require('../../Grid');
const Row                   = require('../../Row');
const ExcelColumn           = require('./ExcelColumn');
const KeyboardHandlerMixin  = require('../../KeyboardHandlerMixin');
const CheckboxEditor        = require('../editors/CheckboxEditor');
<<<<<<< HEAD
const cloneWithProps        = require('react/lib/cloneWithProps');
=======
const FilterableHeaderCell  = require('../cells/headerCells/FilterableHeaderCell');
>>>>>>> dc957365
const DOMMetrics           = require('../../DOMMetrics');
const ColumnMetricsMixin      = require('../../ColumnMetricsMixin');
const RowUtils = require('../../RowUtils');
const ColumnUtils = require('../../ColumnUtils');

if (!Object.assign) {
  Object.assign = require('object-assign');
}
type SelectedType = {
  rowIdx: number;
  idx: number;
};

type DraggedType = {
  idx: number;
  rowIdx: number;
  value: string;
};

type RowUpdateEvent = {
  keyCode: string;
  changed: {expandedHeight: number};
  rowIdx: number;
};

const ReactDataGrid = React.createClass({

  mixins: [
    ColumnMetricsMixin,
    DOMMetrics.MetricsComputatorMixin,
    KeyboardHandlerMixin
  ],

  propTypes: {
    rowHeight: React.PropTypes.number.isRequired,
    headerRowHeight: React.PropTypes.number,
    minHeight: React.PropTypes.number.isRequired,
    minWidth: React.PropTypes.number,
    enableRowSelect: React.PropTypes.bool,
    onRowUpdated: React.PropTypes.func,
    rowGetter: React.PropTypes.func.isRequired,
    rowsCount: React.PropTypes.number.isRequired,
    toolbar: React.PropTypes.element,
    enableCellSelect: React.PropTypes.bool,
    columns: React.PropTypes.oneOfType([React.PropTypes.object, React.PropTypes.array]).isRequired,
    onFilter: React.PropTypes.func,
    onCellCopyPaste: React.PropTypes.func,
    onCellsDragged: React.PropTypes.func,
    onAddFilter: React.PropTypes.func,
    onGridSort: React.PropTypes.func,
    onDragHandleDoubleClick: React.PropTypes.func,
    onRowSelect: React.PropTypes.func,
    rowKey: React.PropTypes.string,
    rowScrollTimeout: React.PropTypes.number
  },

  getDefaultProps(): {enableCellSelect: boolean} {
    return {
      enableCellSelect: false,
      tabIndex: -1,
      rowHeight: 35,
      enableRowSelect: false,
      minHeight: 350,
      rowKey: 'id',
      rowScrollTimeout: 0
    };
  },

  getInitialState: function(): {selected: SelectedType; copied: ?{idx: number; rowIdx: number}; selectedRows: Array<Row>; expandedRows: Array<Row>; canFilter: boolean; columnFilters: any; sortDirection: ?SortType; sortColumn: ?ExcelColumn; dragged: ?DraggedType;  } {
    let columnMetrics = this.createColumnMetrics();
    let initialState = {columnMetrics, selectedRows: [], copied: null, expandedRows: [], canFilter: false, columnFilters: {}, sortDirection: null, sortColumn: null, dragged: null, scrollOffset: 0 };
    if (this.props.enableCellSelect) {
      initialState.selected = {rowIdx: 0, idx: 0};
    } else {
      initialState.selected = {rowIdx: -1, idx: -1};
    }
    return initialState;
  },

  onSelect: function(selected: SelectedType) {
    if (this.props.enableCellSelect) {
      if (this.state.selected.rowIdx !== selected.rowIdx
        || this.state.selected.idx !== selected.idx
        || this.state.selected.active === false) {
        let idx = selected.idx;
        let rowIdx = selected.rowIdx;
        if (
            idx >= 0
            && rowIdx >= 0
            && idx < ColumnUtils.getSize(this.state.columnMetrics.columns)
            && rowIdx < this.props.rowsCount
          ) {
          this.setState({selected: selected});
        }
      }
    }
  },

  onCellClick: function(cell: SelectedType) {
    this.onSelect({rowIdx: cell.rowIdx, idx: cell.idx});
  },

  onCellDoubleClick: function(cell: SelectedType) {
    this.onSelect({rowIdx: cell.rowIdx, idx: cell.idx});
    this.setActive('Enter');
  },

  onViewportDoubleClick: function() {
    this.setActive();
  },

  onPressArrowUp(e: SyntheticEvent) {
    this.moveSelectedCell(e, -1, 0);
  },

  onPressArrowDown(e: SyntheticEvent) {
    this.moveSelectedCell(e, 1, 0);
  },

  onPressArrowLeft(e: SyntheticEvent) {
    this.moveSelectedCell(e, 0, -1);
  },

  onPressArrowRight(e: SyntheticEvent) {
    this.moveSelectedCell(e, 0, 1);
  },

  onPressTab(e: SyntheticEvent) {
    this.moveSelectedCell(e, 0, e.shiftKey ? -1 : 1);
  },

  onPressEnter(e: SyntheticKeyboardEvent) {
    this.setActive(e.key);
  },

  onPressDelete(e: SyntheticKeyboardEvent) {
    this.setActive(e.key);
  },

  onPressEscape(e: SyntheticKeyboardEvent) {
    this.setInactive(e.key);
  },

  onPressBackspace(e: SyntheticKeyboardEvent) {
    this.setActive(e.key);
  },

  onPressChar(e: SyntheticKeyboardEvent) {
    if (this.isKeyPrintable(e.keyCode)) {
      this.setActive(e.keyCode);
    }
  },

  onPressKeyWithCtrl(e: SyntheticKeyboardEvent) {
    let keys = {
      KeyCode_c: 99,
      KeyCode_C: 67,
      KeyCode_V: 86,
      KeyCode_v: 118
    };

    let idx = this.state.selected.idx;
    if (this.canEdit(idx)) {
      if (e.keyCode === keys.KeyCode_c || e.keyCode === keys.KeyCode_C) {
        let value = this.getSelectedValue();
        this.handleCopy({ value: value });
      } else if (e.keyCode === keys.KeyCode_v || e.keyCode === keys.KeyCode_V) {
        this.handlePaste();
      }
    }
  },

  onCellCommit(commit: RowUpdateEvent) {
    let selected = Object.assign({}, this.state.selected);
    selected.active = false;
    if (commit.key === 'Tab') {
      selected.idx += 1;
    }
    let expandedRows = this.state.expandedRows;
    // if(commit.changed && commit.changed.expandedHeight){
    //   expandedRows = this.expandRow(commit.rowIdx, commit.changed.expandedHeight);
    // }
    this.setState({selected: selected, expandedRows: expandedRows});
    this.props.onRowUpdated(commit);
  },

  onDragStart(e: SyntheticEvent) {
    let value = this.getSelectedValue();
    this.handleDragStart({idx: this.state.selected.idx, rowIdx: this.state.selected.rowIdx, value: value});
    // need to set dummy data for FF
    if (e && e.dataTransfer) {
      if (e.dataTransfer.setData) {
        e.dataTransfer.dropEffect = 'move';
        e.dataTransfer.effectAllowed = 'move';
        e.dataTransfer.setData('text/plain', 'dummy');
      }
    }
  },

  onToggleFilter() {
    this.setState({ canFilter: !this.state.canFilter });
  },

  onDragHandleDoubleClick(e) {
    if (this.props.onDragHandleDoubleClick) {
      this.props.onDragHandleDoubleClick(e);
    }
  },

  handleDragStart(dragged: DraggedType) {
    if (!this.dragEnabled()) { return; }
    let idx = dragged.idx;
    let rowIdx = dragged.rowIdx;
    if (
        idx >= 0
        && rowIdx >= 0
        && idx < this.getSize()
        && rowIdx < this.props.rowsCount
      ) {
      this.setState({ dragged: dragged });
    }
  },

  handleDragEnd() {
    if (!this.dragEnabled()) { return; }
    let fromRow;
    let toRow;
    let selected = this.state.selected;
    let dragged = this.state.dragged;
    let cellKey = this.getColumn(this.state.selected.idx).key;
    fromRow = selected.rowIdx < dragged.overRowIdx ? selected.rowIdx : dragged.overRowIdx;
    toRow   = selected.rowIdx > dragged.overRowIdx ? selected.rowIdx : dragged.overRowIdx;
    if (this.props.onCellsDragged) {
      this.props.onCellsDragged({cellKey: cellKey, fromRow: fromRow, toRow: toRow, value: dragged.value});
    }
    this.setState({dragged: {complete: true}});
  },

  handleDragEnter(row: any) {
    if (!this.dragEnabled()) { return; }
    let dragged = this.state.dragged;
    dragged.overRowIdx = row;
    this.setState({dragged: dragged});
  },

  handleTerminateDrag() {
    if (!this.dragEnabled()) { return; }
    this.setState({ dragged: null });
  },

  handlePaste() {
    if (!this.copyPasteEnabled()) { return; }
    let selected = this.state.selected;
    let cellKey = this.getColumn(this.state.selected.idx).key;

    if (this.props.onCellCopyPaste) {
      this.props.onCellCopyPaste({cellKey: cellKey, rowIdx: selected.rowIdx, value: this.state.textToCopy, fromRow: this.state.copied.rowIdx, toRow: selected.rowIdx});
    }
    this.setState({copied: null});
  },

  handleCopy(args: {value: string}) {
    if (!this.copyPasteEnabled()) { return; }
    let textToCopy = args.value;
    let selected = this.state.selected;
    let copied = {idx: selected.idx, rowIdx: selected.rowIdx};
    this.setState({textToCopy: textToCopy, copied: copied});
  },

  handleSort: function(columnKey: string, direction: SortType) {
    this.setState({sortDirection: direction, sortColumn: columnKey}, function() {
      this.props.onGridSort(columnKey, direction);
    });
  },

  getSelectedRow(rows, key) {
    let selectedRow = rows.filter(r => {
      if (r[this.props.rowKey] === key) {
        return true;
      }
      return false;
    });
    if (selectedRow.length > 0) {
      return selectedRow[0];
    }
  },

  // columnKey not used here as this function will select the whole row,
  // but needed to match the function signature in the CheckboxEditor
  handleRowSelect(rowIdx: number, columnKey: string, rowData, e: Event) {
    e.stopPropagation();
    let selectedRows = this.props.enableRowSelect === 'single' ? [] : this.state.selectedRows.slice(0);
    let selectedRow = this.getSelectedRow(selectedRows, rowData[this.props.rowKey]);
    if (selectedRow) {
      selectedRow.isSelected = !selectedRow.isSelected;
    } else {
      rowData.isSelected = true;
      selectedRows.push(rowData);
    }
    this.setState({selectedRows: selectedRows, selected: {rowIdx: rowIdx, idx: 0}});
    if (this.props.onRowSelect) {
      this.props.onRowSelect(selectedRows.filter(r => r.isSelected === true));
    }
  },

  handleCheckboxChange: function(e: SyntheticEvent) {
    let allRowsSelected;
    if (e.currentTarget instanceof HTMLInputElement && e.currentTarget.checked === true) {
      allRowsSelected = true;
    } else {
      allRowsSelected = false;
    }
    let selectedRows = [];
    for (let i = 0; i < this.props.rowsCount; i++) {
      let row = Object.assign({}, this.props.rowGetter(i), {isSelected: allRowsSelected});
      selectedRows.push(row);
    }
    this.setState({selectedRows: selectedRows});
    if (typeof this.props.onRowSelect === 'function') {
      this.props.onRowSelect(selectedRows.filter(r => r.isSelected === true));
    }
  },

  getScrollOffSet() {
    let scrollOffset = 0;
    let canvas = ReactDOM.findDOMNode(this).querySelector('.react-grid-Canvas');
    if (canvas) {
      scrollOffset = canvas.offsetWidth - canvas.clientWidth;
    }
    this.setState({scrollOffset: scrollOffset});
  },

  getRowOffsetHeight(): number {
    let offsetHeight = 0;
    this.getHeaderRows().forEach((row) => offsetHeight += parseFloat(row.height, 10) );
    return offsetHeight;
  },

  getHeaderRows(): Array<{ref: string; height: number;}> {
    let rows = [{ ref: 'row', height: this.props.headerRowHeight || this.props.rowHeight }];
    if (this.state.canFilter === true) {
      rows.push({
        ref: 'filterRow',
        filterable: true,
        onFilterChange: this.props.onAddFilter,
        height: 45
      });
    }
    return rows;
  },

  getInitialSelectedRows: function() {
    let selectedRows = [];
    for (let i = 0; i < this.props.rowsCount; i++) {
      selectedRows.push(false);
    }
    return selectedRows;
  },

  getSelectedValue(): string {
    let rowIdx = this.state.selected.rowIdx;
    let idx = this.state.selected.idx;
    let cellKey = this.getColumn(idx).key;
    let row = this.props.rowGetter(rowIdx);
    return RowUtils.get(row, cellKey);
  },

  moveSelectedCell(e: SyntheticEvent, rowDelta: number, cellDelta: number) {
    // we need to prevent default as we control grid scroll
    // otherwise it moves every time you left/right which is janky
    e.preventDefault();
    let rowIdx = this.state.selected.rowIdx + rowDelta;
    let idx = this.state.selected.idx + cellDelta;
    this.onSelect({idx: idx, rowIdx: rowIdx});
  },

  setActive(keyPressed: string) {
    let rowIdx = this.state.selected.rowIdx;
    let idx = this.state.selected.idx;
    if (this.canEdit(idx) && !this.isActive()) {
      let selected = Object.assign(this.state.selected, {idx: idx, rowIdx: rowIdx, active: true, initialKeyCode: keyPressed});
      this.setState({selected: selected});
    }
  },

  setInactive() {
    let rowIdx = this.state.selected.rowIdx;
    let idx = this.state.selected.idx;
    if (this.canEdit(idx) && this.isActive()) {
      let selected = Object.assign(this.state.selected, {idx: idx, rowIdx: rowIdx, active: false});
      this.setState({selected: selected});
    }
  },

  canEdit(idx: number): boolean {
    let col = this.getColumn(idx);
    return this.props.enableCellSelect === true && ((col.editor != null) || col.editable);
  },

  isActive(): boolean {
    return this.state.selected.active === true;
  },

  setupGridColumns: function(props = this.props): Array<any> {
    let cols = props.columns.slice(0);
    let unshiftedCols = {};
    if (props.enableRowSelect) {
      let headerRenderer = props.enableRowSelect === 'single' ? null :  <input type="checkbox" onChange={this.handleCheckboxChange} />;
      let selectColumn = {
        key: 'select-row',
        name: '',
        formatter: <CheckboxEditor/>,
        onCellChange: this.handleRowSelect,
        filterable: false,
        headerRenderer: headerRenderer,
        width: 60,
        locked: true,
        getRowMetaData: (rowData) => rowData
      };
      unshiftedCols = cols.unshift(selectColumn);
      cols = unshiftedCols > 0 ? cols : unshiftedCols;
    }
    return cols;
  },


  copyPasteEnabled: function(): boolean {
    return this.props.onCellCopyPaste !== null;
  },

  dragEnabled: function(): boolean {
    return this.props.onCellsDragged !== null;
  },

  renderToolbar(): ReactElement {
    let Toolbar = this.props.toolbar;
    if (React.isValidElement(Toolbar)) {
      return ( React.cloneElement(Toolbar, {onToggleFilter: this.onToggleFilter, numberOfRows: this.props.rowsCount}));
    }
  },

  render: function(): ?ReactElement {
    let cellMetaData = {
      selected: this.state.selected,
      dragged: this.state.dragged,
      onCellClick: this.onCellClick,
      onCellDoubleClick: this.onCellDoubleClick,
      onCommit: this.onCellCommit,
      onCommitCancel: this.setInactive,
      copied: this.state.copied,
      handleDragEnterRow: this.handleDragEnter,
      handleTerminateDrag: this.handleTerminateDrag,
      onDragHandleDoubleClick: this.onDragHandleDoubleClick
    };

    let toolbar = this.renderToolbar();
    let containerWidth = this.props.minWidth || this.DOMMetrics.gridWidth();
    let gridWidth = containerWidth - this.state.scrollOffset;

    // depending on the current lifecycle stage, gridWidth() may not initialize correctly
    // this also handles cases where it always returns undefined -- such as when inside a div with display:none
    // eg Bootstrap tabs and collapses
    if (typeof containerWidth === 'undefined' || isNaN(containerWidth)) {
      containerWidth = '100%';
    }
    if (typeof gridWidth === 'undefined' || isNaN(gridWidth)) {
      gridWidth = '100%';
    }

    return (
      <div className="react-grid-Container" style={{width: containerWidth}}>
        {toolbar}
        <div className="react-grid-Main">
          <BaseGrid
            ref="base"
            {...this.props}
            rowKey={this.props.rowKey}
            headerRows={this.getHeaderRows()}
            columnMetrics={this.state.columnMetrics}
            rowGetter={this.props.rowGetter}
            rowsCount={this.props.rowsCount}
            rowHeight={this.props.rowHeight}
            cellMetaData={cellMetaData}
            selectedRows={this.state.selectedRows.filter(r => r.isSelected === true)}
            expandedRows={this.state.expandedRows}
            rowOffsetHeight={this.getRowOffsetHeight()}
            sortColumn={this.state.sortColumn}
            sortDirection={this.state.sortDirection}
            onSort={this.handleSort}
            minHeight={this.props.minHeight}
            totalWidth={gridWidth}
            onViewportKeydown={this.onKeyDown}
            onViewportDragStart={this.onDragStart}
            onViewportDragEnd={this.handleDragEnd}
            onViewportDoubleClick={this.onViewportDoubleClick}
            onColumnResize={this.onColumnResize}
            rowScrollTimeout={this.props.rowScrollTimeout}/>
          </div>
        </div>
      );
  }
});


module.exports = ReactDataGrid;<|MERGE_RESOLUTION|>--- conflicted
+++ resolved
@@ -5,11 +5,6 @@
 const ExcelColumn           = require('./ExcelColumn');
 const KeyboardHandlerMixin  = require('../../KeyboardHandlerMixin');
 const CheckboxEditor        = require('../editors/CheckboxEditor');
-<<<<<<< HEAD
-const cloneWithProps        = require('react/lib/cloneWithProps');
-=======
-const FilterableHeaderCell  = require('../cells/headerCells/FilterableHeaderCell');
->>>>>>> dc957365
 const DOMMetrics           = require('../../DOMMetrics');
 const ColumnMetricsMixin      = require('../../ColumnMetricsMixin');
 const RowUtils = require('../../RowUtils');
