{
  "name": "react-data-grid",
  "version": "1.0.1",
  "description": "Data grid for React",
  "main": "src/index.js",
  "scripts": {
    "test": "gulp test",
    "prepublish": "gulp dist --release true",
    "debug-test": "gulp test --debug true",
    "examples": "gulp"
  },
  "repository": {
    "type": "git",
    "url": "git://github.com/adazzle/react-data-grid.git"
  },
  "keywords": [
    "react",
    "grid",
    "react-component"
  ],
  "peerDependencies": {
    "react": "~0.14.6",
    "react-dom": "~0.14.6"
  },
  "dependencies": {
    "classnames": "^1.2.0",
    "es5-shim": "^4.0.3",
    "fbjs": "^0.6.1",
    "fs-extra": "^0.30.0",
    "object-assign": "^2.0.0",
<<<<<<< HEAD
    "react-contextmenu": "^1.5.0",
    "ron-react-autocomplete": "^3.0.0",
    "run-sequence": "^1.2.1"
=======
    "react-contextmenu": "^1.6.2",
    "ron-react-autocomplete": "^3.0.0"
>>>>>>> 5c3266ee
  },
  "devDependencies": {
    "avcoveralls": "^1.0.0",
    "babel-core": "^6.7.4",
    "babel-eslint": "^4.1.6",
    "babel-loader": "^6.2.1",
    "babel-plugin-transform-class-properties": "^6.4.0",
    "babel-plugin-transform-es3-member-expression-literals": "^6.5.0",
    "babel-plugin-transform-es3-property-literals": "^6.5.0",
    "babel-plugin-transform-react-jsx": "^6.4.0",
    "babel-plugin-typecheck": "^3.6.1",
    "babel-preset-es2015": "^6.3.13",
    "babel-preset-react": "^6.3.13",
    "bootstrap": "^3.2.0",
    "browser-sync": "^2.9.0",
    "del": "^1.2.1",
    "eslint": "^1.10.3",
    "eslint-loader": "^1.2.0",
    "eslint-plugin-react": "^3.15.0",
    "faker": "^3.0.1",
    "gh-pages": "^0.2.0",
    "gulp": "^3.8.7",
    "gulp-changed": "^0.4.1",
    "gulp-concat": "^2.3.4",
    "gulp-eslint": "^1.1.1",
    "gulp-flatten": "0.0.2",
    "gulp-jasmine": "^0.3.0",
    "gulp-jshint": "^1.9.2",
    "gulp-less": "^1.3.3",
    "gulp-notify": "^1.4.1",
    "gulp-open": "^0.2.8",
    "gulp-react": "^2.0.0",
    "gulp-rename": "^1.2.0",
    "gulp-uglify": "^1.0.2",
    "gulp-util": "^3.0.0",
    "immutable": "^3.7.3",
    "istanbul-instrumenter-loader": "^0.1.2",
    "jasmine-core": "^2.2.0",
    "jquery": "^2.1.1",
    "karma": "^0.13.10",
    "karma-chrome-launcher": "^0.1.4",
    "karma-coverage": "^0.2.6",
    "karma-firefox-launcher": "^0.1.3",
    "karma-ie-launcher": "^0.1.5",
    "karma-jasmine": "^0.1.5",
    "karma-jasmine-matchers": "^0.1.3",
    "karma-junit-reporter": "^0.2.2",
    "karma-phantomjs-launcher": "^0.1.4",
    "karma-phantomjs-launcher-nonet": "^0.1.3",
    "karma-webpack": "^1.7.0",
    "merge-stream": "^0.1.5",
    "minimist": "^1.1.0",
    "mkdirp": "^0.5.1",
    "moment": "^2.10.6",
<<<<<<< HEAD
    "node-dir": "^0.1.12",
=======
    "object-assign": "^2.1.1",
>>>>>>> 5c3266ee
    "pretty-hrtime": "^0.2.1",
    "react": "~0.14.6",
    "react-addons-test-utils": "^0.14.6",
    "react-docgen": "^2.8.2",
    "react-dom": "~0.14.6",
    "react-router": "^0.13.3",
    "rewire": "^2.1.3",
    "rewire-webpack": "^1.0.0",
    "semver": "^5.0.3",
    "vinyl-source-stream": "^0.1.1",
    "webpack": "^1.12.10"
  },
  "author": "adazzle",
  "license": "MIT",
  "bugs": {
    "url": "https://github.com/adazzle/react-data-grid/issues"
  },
  "homepage": "https://github.com/adazzle/react-data-grid"
}<|MERGE_RESOLUTION|>--- conflicted
+++ resolved
@@ -28,14 +28,9 @@
     "fbjs": "^0.6.1",
     "fs-extra": "^0.30.0",
     "object-assign": "^2.0.0",
-<<<<<<< HEAD
-    "react-contextmenu": "^1.5.0",
+    "react-contextmenu": "^1.6.2",
     "ron-react-autocomplete": "^3.0.0",
     "run-sequence": "^1.2.1"
-=======
-    "react-contextmenu": "^1.6.2",
-    "ron-react-autocomplete": "^3.0.0"
->>>>>>> 5c3266ee
   },
   "devDependencies": {
     "avcoveralls": "^1.0.0",
@@ -90,11 +85,8 @@
     "minimist": "^1.1.0",
     "mkdirp": "^0.5.1",
     "moment": "^2.10.6",
-<<<<<<< HEAD
+    "object-assign": "^2.1.1",
     "node-dir": "^0.1.12",
-=======
-    "object-assign": "^2.1.1",
->>>>>>> 5c3266ee
     "pretty-hrtime": "^0.2.1",
     "react": "~0.14.6",
     "react-addons-test-utils": "^0.14.6",
