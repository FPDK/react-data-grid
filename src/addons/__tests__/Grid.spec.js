--- conflicted
+++ resolved
@@ -105,12 +105,8 @@
   it("should be initialized with correct state", () => {
 
     expect(component.state).toEqual({
-<<<<<<< HEAD
       columnMetrics : { columns : [ { key : 'id', name : 'ID', width : 100, left : 0 }, { key : 'title', name : 'Title', width : 100, left : 100 }, { key : 'count', name : 'Count', width : 100, left : 200 } ], width : 300, totalWidth : -2, minColumnWidth : 80 },
-      selectedRows : [],
-=======
       selectedRows : _selectedRows,
->>>>>>> 2c3feb28
       selected : {rowIdx : 0,  idx : 0},
       copied : null,
       canFilter : false,
@@ -139,82 +135,6 @@
 
   });
 
-<<<<<<< HEAD
-  // describe("When row selection enabled", () => {
-  //
-  //   beforeEach(() => {
-  //     component = TestUtils.renderIntoDocument(<Grid {...testProps} enableRowSelect={true} />);
-  //   });
-  //
-  //   afterEach(() => {
-  //     component.setState({selectedRows : []});
-  //   });
-  //
-  //   it("should render an additional Select Row column", () => {
-  //
-  //     var baseGrid = TestUtils.findRenderedComponentWithType(component, BaseGridStub);
-  //     var selectRowCol = baseGrid.props.columns[0];
-  //     expect(baseGrid.props.columns.length).toEqual(columns.length + 1);
-  //     expect(selectRowCol.key).toEqual('select-row');
-  //     expect(TestUtils.isElementOfType(selectRowCol.formatter, CheckboxEditorStub)).toBe(true);
-  //   });
-  //
-  //   it("clicking header checkbox should toggle select all rows", () => {
-  //     //arrange
-  //     var baseGrid = TestUtils.findRenderedComponentWithType(component, BaseGridStub);
-  //     var selectRowCol = baseGrid.props.columns[0];
-  //     var headerCheckbox = selectRowCol.headerRenderer;
-  //     var checkbox = document.createElement('input');
-  //     checkbox.type = "checkbox";
-  //     checkbox.value = "value";
-  //     checkbox.checked = true;
-  //     var fakeEvent = {currentTarget : checkbox};
-  //     //act
-  //     headerCheckbox.props.onChange(fakeEvent);
-  //     //assert
-  //     var selectedRows = component.state.selectedRows;
-  //     expect(selectedRows.length).toEqual(_rows.length);
-  //     selectedRows.forEach(function(selected){
-  //       expect(selected).toBe(true);
-  //     });
-  //     //trigger unselect
-  //     checkbox.checked = false;
-  //     headerCheckbox.props.onChange(fakeEvent);
-  //     component.state.selectedRows.forEach(function(selected){
-  //       expect(selected).toBe(false);
-  //     });
-  //   });
-  //
-  //   it("should be able to select an individual row when selected = false", () => {
-  //     component.setState({selectedRows : [false, false, false, false]});
-  //     var baseGrid = TestUtils.findRenderedComponentWithType(component, BaseGridStub);
-  //     var selectRowCol = baseGrid.props.columns[0];
-  //     var fakeEvent = {stopPropagation : function(){}};
-  //     selectRowCol.onRowSelect(3, fakeEvent);
-  //     expect(component.state.selectedRows[3]).toBe(true);
-  //   });
-  //
-  //   it("should be able to select an individual row when selected = null", () => {
-  //     component.setState({selectedRows : [null, null, null, null]});
-  //     var baseGrid = TestUtils.findRenderedComponentWithType(component, BaseGridStub);
-  //     var selectRowCol = baseGrid.props.columns[0];
-  //     var fakeEvent = {stopPropagation : function(){}};
-  //     selectRowCol.onRowSelect(2, fakeEvent );
-  //     expect(component.state.selectedRows[2]).toBe(true);
-  //   });
-  //
-  //   it("should be able to unselect an individual row ", () => {
-  //     component.setState({selectedRows : [null, true, true, true]});
-  //     var baseGrid = TestUtils.findRenderedComponentWithType(component, BaseGridStub);
-  //     var selectRowCol = baseGrid.props.columns[0];
-  //     
-  //     var fakeEvent = {stopPropagation : function(){}};
-  //     selectRowCol.onRowSelect(3, fakeEvent);
-  //     expect(component.state.selectedRows[3]).toBe(false);
-  //   });
-  // });
-  //
-=======
   describe("When row selection enabled", () => {
 
     beforeEach(() => {
@@ -226,10 +146,9 @@
     });
 
     it("should render an additional Select Row column", () => {
-
-      var baseGrid = TestUtils.findRenderedComponentWithType(component, BaseGridStub);
-      var selectRowCol = baseGrid.props.columns[0];
-      expect(baseGrid.props.columns.length).toEqual(columns.length + 1);
+      var baseGrid = TestUtils.findRenderedComponentWithType(component, BaseGridStub);
+      var selectRowCol = baseGrid.props.columnMetrics.columns[0];
+      expect(baseGrid.props.columnMetrics.columns.length).toEqual(columns.length + 1);
       expect(selectRowCol.key).toEqual('select-row');
       expect(TestUtils.isElementOfType(selectRowCol.formatter, CheckboxEditorStub)).toBe(true);
     });
@@ -237,7 +156,7 @@
     it("clicking header checkbox should toggle select all rows", () => {
       //arrange
       var baseGrid = TestUtils.findRenderedComponentWithType(component, BaseGridStub);
-      var selectRowCol = baseGrid.props.columns[0];
+      var selectRowCol = baseGrid.props.columnMetrics.columns[0];
       var headerCheckbox = selectRowCol.headerRenderer;
       var checkbox = document.createElement('input');
       checkbox.type = "checkbox";
@@ -263,7 +182,7 @@
     it("should be able to select an individual row when selected = false", () => {
       component.setState({selectedRows : [false, false, false, false]});
       var baseGrid = TestUtils.findRenderedComponentWithType(component, BaseGridStub);
-      var selectRowCol = baseGrid.props.columns[0];
+      var selectRowCol = baseGrid.props.columnMetrics.columns[0];
       var fakeEvent = {stopPropagation : function(){}};
       selectRowCol.onCellChange(3, 'select-row', fakeEvent);
       expect(component.state.selectedRows[3]).toBe(true);
@@ -272,23 +191,22 @@
     it("should be able to select an individual row when selected = null", () => {
       component.setState({selectedRows : [null, null, null, null]});
       var baseGrid = TestUtils.findRenderedComponentWithType(component, BaseGridStub);
-      var selectRowCol = baseGrid.props.columns[0];
+      var selectRowCol = baseGrid.props.columnMetrics.columns[0];
       var fakeEvent = {stopPropagation : function(){}};
-      selectRowCol.onCellChange(2, 'select-row', fakeEvent );
+      selectRowCol.onCellChange(2, 'select-row', fakeEvent);
       expect(component.state.selectedRows[2]).toBe(true);
     });
 
     it("should be able to unselect an individual row ", () => {
       component.setState({selectedRows : [null, true, true, true]});
       var baseGrid = TestUtils.findRenderedComponentWithType(component, BaseGridStub);
-      var selectRowCol = baseGrid.props.columns[0];
+      var selectRowCol = baseGrid.props.columnMetrics.columns[0];
       var fakeEvent = {stopPropagation : function(){}};
       selectRowCol.onCellChange(3, 'select-row', fakeEvent);
       expect(component.state.selectedRows[3]).toBe(false);
     });
   });
 
->>>>>>> 2c3feb28
 
   describe("User Interaction",() => {
 
